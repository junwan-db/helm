--- conflicted
+++ resolved
@@ -7,12 +7,13 @@
 
 from .executor import ExecutionSpec
 from .runner import Runner, RunSpec
-<<<<<<< HEAD
-from .test_utils import get_tokens_metrics, get_run_spec1, get_mmlu_spec, get_real_toxicity_prompts_spec
-=======
-
-from .test_utils import get_run_spec1, get_mmlu_spec, get_real_toxicity_prompts_spec, get_twitter_aae_spec
->>>>>>> 5176750a
+from .test_utils import (
+    get_tokens_metrics,
+    get_run_spec1,
+    get_mmlu_spec,
+    get_real_toxicity_prompts_spec,
+    get_twitter_aae_spec,
+)
 
 
 def parse_run_specs(description: str) -> List[RunSpec]:
