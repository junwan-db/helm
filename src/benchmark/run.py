--- conflicted
+++ resolved
@@ -45,14 +45,11 @@
         adapter_spec: AdapterSpec = run_spec.adapter_spec
         if max_eval_instances is not None:
             adapter_spec = replace(adapter_spec, max_eval_instances=max_eval_instances)
-        if num_train_trials is not None:
-            adapter_spec = replace(adapter_spec, num_train_trials=num_train_trials)
-<<<<<<< HEAD
-        if adapter_spec.max_train_instances == 0:
-            hlog("max_train_instances = 0, so setting num_train_trials to 1")
-            adapter_spec = replace(adapter_spec, num_train_trials=1)
-        return replace(run_spec, adapter_spec=adapter_spec)
-=======
+        if num_train_trials is not None or adapter_spec.max_train_instances == 0:
+            adapter_spec = replace(
+                adapter_spec, num_train_trials=1 if adapter_spec.max_train_instances == 0 else num_train_trials
+            )
+
         run_spec = replace(run_spec, adapter_spec=adapter_spec)
 
         # Append groups
@@ -60,7 +57,6 @@
             run_spec = replace(run_spec, groups=run_spec.groups + groups)
 
         return run_spec
->>>>>>> 026f5c88
 
     run_specs = [
         override(run_spec)
