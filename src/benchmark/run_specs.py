from typing import List, Dict, Optional, Any

from common.object_spec import ObjectSpec

from .augmentations.data_augmenter import DataAugmenterSpec
from .augmentations.perturbation import PerturbationSpec
from .adapter import (
    AdapterSpec,
    ADAPT_LANGUAGE_MODELING,
    ADAPT_MULTIPLE_CHOICE,
    ADAPT_GENERATION,
)
from .metric import MetricSpec
from .runner import RunSpec
from .scenario import ScenarioSpec
from .commonsense_qa_scenario import MULTI_CHOICE_QUESTION_ANSWERING_METHOD, CAUSAL_LANGUAGE_MODELING_METHOD
from .raft_scenario import get_raft_instructions


def get_scenario_spec1() -> ScenarioSpec:
    return ScenarioSpec(
        class_name="benchmark.simple_scenarios.Simple1Scenario",
        args={"num_input_tokens": 5, "vocab_size": 20, "num_train_instances": 10, "num_test_instances": 10},
    )


def get_scenario_spec_tiny():
    return ScenarioSpec(
        class_name="benchmark.simple_scenarios.Simple1Scenario",
        args={"num_input_tokens": 5, "vocab_size": 20, "num_train_instances": 2, "num_test_instances": 2},
    )


def get_adapter_spec1() -> AdapterSpec:
    return AdapterSpec(
        method=ADAPT_GENERATION,
        instructions="Please solve the following problem.",
        max_train_instances=5,
        max_eval_instances=10,
        num_outputs=3,
        num_train_trials=3,
        model="simple/model1",
        temperature=1,
        stop_sequences=["."],
    )


def get_adapter_spec1_with_data_augmentation() -> AdapterSpec:
    data_augmenter_spec = DataAugmenterSpec(
        perturbation_specs=[
            PerturbationSpec(
                class_name="benchmark.augmentations.perturbation.ExtraSpacePerturbation", args={"num_spaces": 5}
            )
        ],
        should_perturb_references=False,
        should_augment_train_instances=False,
        should_include_original_train=False,
        should_augment_eval_instances=True,
        should_include_original_eval=True,
    )

    return AdapterSpec(
        method=ADAPT_GENERATION,
        instructions="Please solve the following problem.",
        max_train_instances=5,
        max_eval_instances=10,
        num_outputs=3,
        num_train_trials=3,
        model="simple/model1",
        temperature=1,
        stop_sequences=["."],
        data_augmenter_spec=data_augmenter_spec,
    )


def get_basic_metrics(args: Dict[str, List[str]]) -> List[MetricSpec]:
    return [MetricSpec(class_name="benchmark.basic_metrics.BasicMetric", args=args)]


def get_commonsense_qa_metrics(args: Dict[str, Any]) -> List[MetricSpec]:
    return [MetricSpec(class_name="benchmark.commonsense_qa_metrics.CommonSenseQAMetric", args=args)]


def get_toxicity_metrics() -> List[MetricSpec]:
    return [MetricSpec(class_name="benchmark.toxicity_metrics.ToxicityMetric", args={})]


def get_lpm_metrics() -> List[MetricSpec]:
    metric_names = {"names": ["iou_set_match", "exact_set_match"]}
    return [MetricSpec(class_name="benchmark.basic_metrics.BasicMetric", args=metric_names)]


def get_copyright_metrics(args: Optional[Dict] = None) -> List[MetricSpec]:
    if args is None:
        args = dict()
    return [
        MetricSpec(
            class_name="benchmark.copyright_metrics.BasicCopyrightMetric",
            args={**args, "name": "longest_common_prefix_length"},
        ),
        MetricSpec(
            class_name="benchmark.copyright_metrics.BasicCopyrightMetric", args={**args, "name": "edit_distance"},
        ),
    ]


############################################################


def construct_run_specs(spec: ObjectSpec) -> List[RunSpec]:
    """
    Takes a specification (name, args) and returns a list of `RunSpec`s.
    """
    # Note that we are abusing `spec` a bit because the name is not actually a class name.
    name = spec.class_name
    args = spec.args

    # Place these alphabetically
    if name == "boolq":
        return [get_boolq_spec()]
    if name == "boolq_contrast_sets":
        return [get_boolq_contrast_sets_spec()]
    if name == "copyright":
        return [get_copyright_spec(**args)]
    if name == "lpm":
        return [get_lpm_spec(**args)]
    if name == "mmlu":
        return [get_mmlu_spec(**args)]
    if name == "narrativeqa":
        return [get_narrativeqa_spec()]
    if name == "commonsense_qa":
        return [get_commonsense_qa_spec(**args)]
    if name == "quac":
        return [get_quac_spec()]
    if name == "wiki":
        return [get_wiki_spec(**args)]
    if name == "babi_qa":
        return [get_babi_qa_spec(**args)]
    if name == "real_toxicity_prompts":
        return [get_real_toxicity_prompts_spec()]
    if name == "simple1":
        return [get_run_spec1()]
    if name == "twitter_aae":
        return [get_twitter_aae_spec(**args)]
<<<<<<< HEAD
    if name == "gsm":
        return [get_gsm_spec()]
=======
    if name == "natural_qa":
        return [get_natural_qa_spec(**args)]
    if name == "the_pile":
        return [get_the_pile_spec(**args)]
    if name == "raft":
        return [get_raft_spec(**args)]
>>>>>>> 923a6df9

    raise ValueError(f"Unknown run spec: {spec}")


def get_run_spec1() -> RunSpec:
    """An run spec for debugging."""
    return RunSpec(
        name="run1",
        scenario=get_scenario_spec1(),
        adapter_spec=get_adapter_spec1(),
        metrics=get_basic_metrics({"names": []}),
    )


def get_mmlu_spec(subject: str) -> RunSpec:
    scenario = ScenarioSpec(class_name="benchmark.mmlu_scenario.MMLUScenario", args={"subject": subject})

    def format(subject: str):
        return subject.replace("_", " ")

    adapter_spec = AdapterSpec(
        method=ADAPT_MULTIPLE_CHOICE,
        instructions=f"The following are multiple choice questions (with answers) about {format(subject)}.",
        input_prefix="",
        output_prefix="\nAnswer: ",
        max_train_instances=5,
        max_eval_instances=1000,
        num_outputs=10,
        num_train_trials=1,
        model="openai/davinci",
        temperature=0,
    )

    return RunSpec(
        name=f"mmlu:subject={subject}",
        scenario=scenario,
        adapter_spec=adapter_spec,
        metrics=get_basic_metrics({"names": ["exact_match"]}),
    )


def get_wiki_spec(k: str, subject: str) -> RunSpec:
    scenario = ScenarioSpec(class_name="benchmark.wiki_scenario.WIKIScenario", args={"subject": subject},)

    adapter_spec = AdapterSpec(
        method=ADAPT_GENERATION,
        input_prefix="",
        output_prefix="",
        num_train_trials=1,
        max_train_instances=5,
        max_eval_instances=1000,
        num_outputs=int(k),
        model="openai/davinci",
        temperature=1.0,
        max_tokens=8,
        stop_sequences=["\n"],
    )

    return RunSpec(
        name=f"wiki:k={k},subject={subject}",
        scenario=scenario,
        adapter_spec=adapter_spec,
        metrics=get_basic_metrics({"names": ["exact_match"]}),
    )


def get_commonsense_qa_spec(dataset: str, method: str) -> RunSpec:
    scenario = ScenarioSpec(
        class_name="benchmark.commonsense_qa_scenario.CommonSenseQAScenario",
        args={"dataset": dataset, "method": method,},
    )

    if method == MULTI_CHOICE_QUESTION_ANSWERING_METHOD:
        adapter_spec = AdapterSpec(
            method=ADAPT_MULTIPLE_CHOICE,
            instructions="The following are multiple choice questions (with answers) about common sense.",
            input_prefix="",
            output_prefix="\nAnswer: ",
            max_train_instances=0,
            max_eval_instances=10,
            num_outputs=10,
            num_train_trials=1,
            model="openai/davinci",
            temperature=0,
        )
        run_spec = RunSpec(
            name=f"commonsense_qa:dataset={dataset},method={method}",
            scenario=scenario,
            adapter_spec=adapter_spec,
            metrics=get_basic_metrics({"names": ["exact_match"]}),
        )
    elif method == CAUSAL_LANGUAGE_MODELING_METHOD:
        n_choice = {"hellaswag": 4, "openbookqa": 4, "commonsenseqa": 5, "piqa": 2, "siqa": 3,}[dataset]
        adapter_spec = AdapterSpec(
            method=ADAPT_LANGUAGE_MODELING,
            instructions="",
            input_prefix="",
            output_prefix="",
            max_train_instances=0,
            max_eval_instances=10 * n_choice * 2,
            num_outputs=10,
            max_tokens=0,
            num_train_trials=1,
            model="openai/davinci",
            temperature=0,
        )
        run_spec = RunSpec(
            name=f"commonsense_qa:dataset={dataset},method={method}",
            scenario=scenario,
            adapter_spec=adapter_spec,
            metrics=get_commonsense_qa_metrics({"n_choice": n_choice}),
        )
    else:
        raise ValueError(f"Unknown commonsense QA method: {method}")

    return run_spec


def get_quac_spec() -> RunSpec:
    scenario = ScenarioSpec(class_name="benchmark.quac_scenario.QuACScenario", args=dict())

    adapter_spec = AdapterSpec(
        method=ADAPT_GENERATION,
        input_prefix="",
        output_prefix="",
        num_train_trials=1,
        max_train_instances=5,
        model="ai21/j1-large",
        max_eval_instances=50,  # TODO : Remove this once deployed
        num_outputs=1,
        max_tokens=100,  # answers are at most 30 words
        temperature=0.0,
        stop_sequences=["\n"],
    )
    return RunSpec(
        name="quac", scenario=scenario, adapter_spec=adapter_spec, metrics=get_basic_metrics({"names": ["f1_score"]}),
    )


def get_twitter_aae_spec(demographic: str) -> RunSpec:
    scenario = ScenarioSpec(
        class_name="benchmark.twitter_aae_scenario.TwitterAAEScenario", args={"demographic": demographic},
    )

    adapter_spec = AdapterSpec(
        method=ADAPT_LANGUAGE_MODELING,
        instructions="",
        input_prefix="",
        output_prefix="",
        max_train_instances=0,
        max_eval_instances=1000,  # TODO: remove this line once deployed, so we can cache everything in prod
        num_outputs=1,
        num_train_trials=1,
        model="openai/davinci",
        temperature=0,
        max_tokens=0,
    )

    return RunSpec(
        name=f"twitter_aae:demographic={demographic}",
        scenario=scenario,
        adapter_spec=adapter_spec,
        metrics=get_basic_metrics({"names": []}),
    )


def get_real_toxicity_prompts_spec() -> RunSpec:
    scenario = ScenarioSpec(class_name="benchmark.real_toxicity_prompts_scenario.RealToxicityPromptsScenario", args={})
    # Create AdapterSpec based on the RealToxicityPrompts paper: https://arxiv.org/pdf/2009.11462.pdf
    adapter_spec = AdapterSpec(
        method=ADAPT_GENERATION,
        input_prefix="",
        output_prefix="",
        num_train_trials=1,
        max_train_instances=0,
        max_eval_instances=1000,  # TODO: set this to 100,000 once deployed, so we can cache everything in prod
        model="openai/davinci",  # "...we use the 175B parameter GPT-3 model, also known as DA VINCI in the OpenAI API"
        temperature=1,  # "We use a temperature of 1 during generation..."
        max_tokens=20,  # "We generate up to 20 tokens per example..."
        num_outputs=25,  # "...the expected maximum toxicity over k = 25 generations..."
    )
    return RunSpec(
        name="real_toxicity_prompts", scenario=scenario, adapter_spec=adapter_spec, metrics=get_toxicity_metrics(),
    )


def get_gsm_spec() -> RunSpec:
    scenario = ScenarioSpec(class_name="benchmark.gsm_scenario.GSM8KScenario", args={})
    # Create AdapterSpec based on the GSM8K paper: https://arxiv.org/pdf/2110.14168.pdf
    adapter_spec = AdapterSpec(
        method=ADAPT_GENERATION,
        input_prefix="",
        output_prefix="",
        num_train_trials=1,
        max_train_instances=3,
        max_eval_instances=20,
        model="ai21/j1-large",
        temperature=0.7,
        stop_sequences=["\n\n"],
        max_tokens=400,  # The paper uses 400 tokens as the max sample length
        num_outputs=1,
    )
    return RunSpec(
        name="gsm",
        scenario=scenario,
        adapter_spec=adapter_spec,
        metrics=get_basic_metrics({"names": ["exact_match_indicator"]}),
    )


def get_lpm_spec(difficulty: str) -> RunSpec:
    scenario = ScenarioSpec(class_name="benchmark.lpm_scenario.LPMScenario", args={"difficulty": difficulty})

    adapter_spec = AdapterSpec(
        method=ADAPT_GENERATION,
        instructions="Please solve the following problem.",
        max_train_instances=3,
        max_eval_instances=100,
        num_outputs=3,
        num_train_trials=1,
        model="openai/davinci",
        temperature=0.2,
        stop_sequences=["\n"],
        max_tokens=20,
        input_prefix="Rules:\n",
        output_prefix="",
    )

    return RunSpec(
        name=f"lpm:difficulty={difficulty}", scenario=scenario, adapter_spec=adapter_spec, metrics=get_lpm_metrics()
    )


def get_raft_spec(subset: str) -> RunSpec:
    scenario = ScenarioSpec(class_name="benchmark.raft_scenario.RAFTScenario", args={"subset": subset},)

    adapter_spec = AdapterSpec(
        method=ADAPT_GENERATION,
        instructions=get_raft_instructions(subset),
        input_prefix="",
        output_prefix="\nLabel:",
        max_train_instances=5,
        max_eval_instances=50,
        num_train_trials=1,
        model="openai/davinci",
        temperature=0.2,
        stop_sequences=["\n"],
        max_tokens=20,
    )

    return RunSpec(
        name=f"raft:subset={subset}",
        scenario=scenario,
        adapter_spec=adapter_spec,
        metrics=get_basic_metrics({"names": ["exact_match"]}),
    )


def get_boolq_spec() -> RunSpec:
    scenario = ScenarioSpec(class_name="benchmark.boolq_scenario.BoolQScenario", args={})

    # TODO: Choosing a large # of train instances results in exceeding maximum sequence length for models.
    # What's the best way to solve this?

    adapter_spec = AdapterSpec(
        method=ADAPT_GENERATION,
        input_prefix="",
        output_prefix="\nanswer:",
        num_train_trials=1,
        max_train_instances=5,
        model="ai21/j1-large",
        max_eval_instances=50,  # TODO : Find the number of samples to evaluate.
        num_outputs=1,
        max_tokens=1,
    )
    return RunSpec(
        name="boolq",
        scenario=scenario,
        adapter_spec=adapter_spec,
        metrics=get_basic_metrics({"names": ["exact_match"]}),
    )


def get_boolq_contrast_sets_spec() -> RunSpec:
    scenario = ScenarioSpec(class_name="benchmark.boolq_scenario.BoolQContrastSetScenario", args={})
    # TODO: Choosing a large # of train instances results in exceeding maximum sequence length for models.
    # What's the best way to solve this?

    adapter_spec = AdapterSpec(
        method=ADAPT_GENERATION,
        input_prefix="",
        output_prefix="\nanswer:",
        num_train_trials=1,
        max_train_instances=5,
        model="ai21/j1-large",
        max_eval_instances=50,  # TODO : Find the number of samples to evaluate.
        num_outputs=1,
        max_tokens=1,
    )
    return RunSpec(
        name="boolq_contrast_sets",
        scenario=scenario,
        adapter_spec=adapter_spec,
        metrics=get_basic_metrics({"names": ["exact_match"]}),
    )


def get_babi_qa_spec(task: str) -> RunSpec:
    scenario = ScenarioSpec(class_name="benchmark.babi_qa_scenario.BabiQAScenario", args={"task": task})

    adapter_spec = AdapterSpec(
        method=ADAPT_GENERATION,
        input_prefix="",
        output_prefix="\nanswer:",
        num_train_trials=1,
        max_train_instances=5,
        model="ai21/j1-large",
        max_eval_instances=50,  # TODO: Change to None
        num_outputs=1,
        # Task 19's answers consist of two words (in contrast to all other tasks that feature a single-word answers.)
        max_tokens=2 if task == "19" else 1,
    )
    return RunSpec(
        name=f"babi_qa:task={task}",
        scenario=scenario,
        adapter_spec=adapter_spec,
        metrics=get_basic_metrics({"names": ["exact_match"]}),
    )


def get_copyright_spec(pilot_study="true", **unused_kwargs) -> RunSpec:
    scenario = ScenarioSpec(class_name="benchmark.copyright_scenario.CopyrightScenario", args=dict())

    # TODO(lxuechen): Loop over models and other hyperparameter combos in the future.
    if pilot_study.lower() in ("t", "true"):
        adapter_spec = AdapterSpec(
            method=ADAPT_GENERATION,
            instructions="",
            input_prefix="",
            output_prefix="",
            max_train_instances=0,
            num_train_trials=1,
            temperature=0.7,
            # Args that are different below.
            max_eval_instances=100,
            num_outputs=1,
            model="simple/model1",
            max_tokens=60,
        )
    else:
        adapter_spec = AdapterSpec(
            method=ADAPT_GENERATION,
            instructions="",
            input_prefix="",
            output_prefix="",
            max_train_instances=0,
            num_train_trials=1,
            temperature=0.7,
            # Args that are different below.
            max_eval_instances=None,
            num_outputs=10,
            model="openai/davinci",
            max_tokens=2000,
        )

    return RunSpec(
        name=f"copyright:pilot_study={pilot_study}",
        scenario=scenario,
        adapter_spec=adapter_spec,
        metrics=get_copyright_metrics({"normalize_by_prefix_length": True}),
    )


def get_natural_qa_spec(mode: str) -> RunSpec:
    scenario = ScenarioSpec(class_name="benchmark.natural_qa_scenario.NaturalQAScenario", args={"mode": mode})

    adapter_spec = AdapterSpec(
        method=ADAPT_GENERATION,
        input_prefix="",
        output_prefix="",
        num_train_trials=1,
        max_train_instances=5,
        model="ai21/j1-large",
        max_eval_instances=50,  # TODO : Remove this once deployed
        num_outputs=1,
        max_tokens=300,  # answers are at most 65 words
        temperature=0.0,
        stop_sequences=["\n"],
    )
    return RunSpec(
        name=f"natural_qa:mode={mode}",
        scenario=scenario,
        adapter_spec=adapter_spec,
        metrics=get_basic_metrics({"names": ["exact_match"]}),  # TODO: Add F1 score once it is merged
    )


def get_the_pile_spec(subset: str) -> RunSpec:
    scenario = ScenarioSpec(class_name="benchmark.the_pile_scenario.ThePileScenario", args={"subset": subset})

    adapter_spec = AdapterSpec(
        method=ADAPT_LANGUAGE_MODELING,
        instructions="",
        input_prefix="",
        output_prefix="",
        max_train_instances=0,
        max_eval_instances=51,  # TODO: remove this line once deployed, so we can cache everything in prod
        num_outputs=1,
        num_train_trials=1,
        model="openai/davinci",
        temperature=0,
        max_tokens=0,
    )

    return RunSpec(
        name=f"the_pile:subset={subset}",
        scenario=scenario,
        adapter_spec=adapter_spec,
        metrics=get_basic_metrics({"names": []}),
    )


def get_narrativeqa_spec() -> RunSpec:
    scenario = ScenarioSpec(class_name="benchmark.narrativeqa_scenario.NarrativeQAScenario", args=dict())

    # TODO: Similar problem to the BoolQ scenario.
    # Prompts are too long in the few-shot setting (>2048 tokens)
    adapter_spec = AdapterSpec(
        method=ADAPT_GENERATION,
        input_prefix="",
        output_prefix="\nanswer:",
        num_train_trials=1,
        max_train_instances=2,
        model="ai21/j1-large",
        max_eval_instances=450,  # TODO : Find the number of samples to evaluate.
        num_outputs=1,
        max_tokens=5,
        temperature=0.0,
    )
    return RunSpec(
        name="narrativeqa",
        scenario=scenario,
        adapter_spec=adapter_spec,
        metrics=get_basic_metrics({"names": ["f1_score", "rouge-l", "bleu_1", "bleu_4"]}),
    )<|MERGE_RESOLUTION|>--- conflicted
+++ resolved
@@ -142,17 +142,14 @@
         return [get_run_spec1()]
     if name == "twitter_aae":
         return [get_twitter_aae_spec(**args)]
-<<<<<<< HEAD
     if name == "gsm":
         return [get_gsm_spec()]
-=======
     if name == "natural_qa":
         return [get_natural_qa_spec(**args)]
     if name == "the_pile":
         return [get_the_pile_spec(**args)]
     if name == "raft":
         return [get_raft_spec(**args)]
->>>>>>> 923a6df9
 
     raise ValueError(f"Unknown run spec: {spec}")
 
