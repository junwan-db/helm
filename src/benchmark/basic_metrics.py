from dataclasses import replace
from typing import List, Callable, Optional, Dict, Tuple, cast
from urllib.parse import unquote
from functools import partial

import json
import re
import string
import nltk
from nltk.metrics.scores import f_measure
from nltk.tokenize import word_tokenize
from nltk.translate.bleu_score import sentence_bleu
import numpy as np
from rouge_score import rouge_scorer

from common.hierarchical_logger import hlog
from common.request import Token
from common.statistic import Stat
from . import code_metrics_helper
from proxy.tokenizer.tokenizer import Tokenizer
from proxy.tokenizer.tokenizer_factory import TokenizerFactory
from proxy.tokenizer.tokenizer_service import TokenizerService
from .augmentations.perturbation_description import PerturbationDescription
from .adapter import AdapterSpec, RequestState, ADAPT_LANGUAGE_MODELING
from .math_scenario import is_equiv
from .metric import Metric
from .metric_name import MetricName
from .metric_service import MetricService
from .code_scenario import CodeReference


try:
    nltk.data.find("tokenizers/punkt")
except LookupError:
    nltk.download("punkt")  # Required for rouge

INFERENCE_EFFICIENCY_JSON_FILEPATH = "src/benchmark/static/inference_efficiency.json"
TRAINING_EFFICIENCY_JSON_FILEPATH = "src/benchmark/static/training_efficiency.json"


def pass_at_k_estimator(n: int, c: int, k: int) -> float:
    """Calculates 1 - comb(n - c, k) / comb(n, k).

    Numerically stable version defined in
        https://arxiv.org/pdf/2107.03374.pdf
    """
    if n - c < k:
        return 1.0
    return 1.0 - np.prod(1.0 - k / np.arange(n - c + 1, n + 1))


def exact_match(gold: str, pred: str) -> float:
    return 1 if gold == pred else 0


def match_upto_whitespace(gold: str, pred: str) -> float:
    """Exact match, ignoring trailing whitespace on either side.
    """
    gold = gold.strip()
    pred = pred.strip()
    return 1 if gold == pred else 0


def exact_match_indicator(gold: str, pred: str, indicator: str = "#") -> float:
    """
    Exact match, allowing for some preceding context.
    For example, the following two answers are considered matching:
    - Because of x and y, the answer is ## <answer>
    - Given reasons y and z, the answer is ## <answer>
    While the following is considered different from the earlier two
    - Given reasons x and a, the answer is ## <other answer>
    """
    pred = pred.split(indicator)[-1].strip()
    gold = gold.split(indicator)[-1].strip()
    return exact_match(gold, pred)


def get_num_bytes(tokens: List[Token]) -> int:
    """
    Compute the byte length of the input tokens. For a UTF-8 string token, we use byte() to convert
    it to bytes; for byte tokens, we directly count the number of bytes in the token.

    Examples: ["bytes:\x99", "Hello", ' world', "bytes:\xe2\x80"] => 1 + 5 + 6 + 2 = 14

    The function is adapted from src/proxy/static/index.js: constructTokenGroups()
    """
    num_bytes = 0
    for token in tokens:
        if token.text.startswith("bytes:"):
            num_bytes += token.text.count("\\x")
        else:
            num_bytes += len(bytes(token.text, encoding="utf-8"))
    return num_bytes


def convert_tokens_to_text(tokens: List[Token]) -> List[Dict]:
    """
    Convert tokens to strings. This function is especially useful when tokens include byte tokens.

    Example: ["<|endoftext|>", "bytes:\\xe2\\x80", "bytes:\\x99", "Hello", " world", "bytes:\\xe2\\x80",
        "bytes:\\x99", "<|endoftext|>"] => ["<|endoftext|>", "’", "Hello", " world", "’", "<|endoftext|>"]

    The function is adapted from src/proxy/static/index.js: constructTokenGroups()
    """
    groups = []
    i = 0
    while i < len(tokens):
        # Aggregate consecutive tokens while they're "bytes:..."
        group: Dict = {"tokens": []}
        if tokens[i].text.startswith("bytes:"):
            bytestring = ""
            while i < len(tokens) and tokens[i].text.startswith("bytes:"):
                group["tokens"].append(tokens[i])
                # Extract part after : (e.g., \xe2\x80)
                bytestring += tokens[i].text.split(":")[1]
                i += 1
            # Convert to encoded URI (e.g., %e2%80%99) and decode
            group["text"] = unquote(bytestring.replace("\\x", "%"))
        else:
            group["tokens"].append(tokens[i])
            group["text"] = tokens[i].text
            i += 1
        groups.append(group)
    return groups


# TODO should we be normalizing everything this way? (e.g., iou_set_match)
def normalize_text(text: str) -> str:
    """Lower text and remove punctuation, articles and extra whitespace.
     Copied from the [QuAC](http://quac.ai/) evaluation script found at
     https://s3.amazonaws.com/my89public/quac/scorer.py"""

    def remove_articles(text: str) -> str:
        return re.sub(r"\b(a|an|the)\b", " ", text)

    def white_space_fix(text: str) -> str:
        return " ".join(text.split())

    def remove_punc(text: str) -> str:
        exclude = set(string.punctuation)
        return "".join(ch for ch in text if ch not in exclude)

    def lower(text: str) -> str:
        return text.lower()

    return white_space_fix(remove_articles(remove_punc(lower(text))))


def f1_score(gold: str, pred: str) -> float:
    ret = f_measure(set(normalize_text(gold).split()), set(normalize_text(pred).split()))
    if ret is None:  # answer is the empty string after normalizing
        return 0.0

    return ret


def rouge_score(gold: str, pred: str, rouge_type: str, scorer: rouge_scorer.RougeScorer) -> float:
    scores = scorer.score(gold, pred)
    return scores[rouge_type].fmeasure


def get_rouge_function(rouge_type: str) -> Callable[[str, str], float]:
    scorer = rouge_scorer.RougeScorer([rouge_type], use_stemmer=True)
    return partial(rouge_score, scorer=scorer, rouge_type=rouge_type)


def bleu_1(gold: str, pred: str) -> float:
    return sentence_bleu([word_tokenize(gold)], word_tokenize(pred), weights=(1, 0, 0, 0))


def bleu_4(gold: str, pred: str) -> float:
    return sentence_bleu([word_tokenize(gold)], word_tokenize(pred), weights=(0, 0, 0, 1))


def iou_set_match(gold: str, pred: str) -> float:
    """Compute the intersection over union of the gold and pred sets"""
    pred = pred.split("\n")[0]
    gold_text = gold
    if gold_text == "Nothing.":
        return float(pred == "Nothing.")
    pred = pred.replace(".", "")
    gold_text = gold_text.replace(".", "")
    gold_set = set(gold_text.split(" is ")[-1].split(" and "))
    pred_set = set(pred.split(" is ")[-1].split(" and "))
    return len(gold_set.intersection(pred_set)) / len(gold_set.union(pred_set))


def f1_set_match(gold: str, pred: str) -> float:
    """Compute the F1 score of the gold and pred sets"""
    pred = pred.split("\n")[0]
    gold_text = gold
    if gold_text == "Nothing.":
        return float(pred == "Nothing.")
    pred = pred.replace(".", "")
    gold_text = gold_text.replace(".", "")
    gold_set = set(gold_text.split(" is ")[-1].split(" and "))
    pred_set = set(pred.split(" is ")[-1].split(" and "))
    true_positives = gold_set.intersection(pred_set)

    return 2 * len(true_positives) / (len(gold_set) + len(pred_set))


def exact_set_match(gold: str, pred: str) -> float:
    """Compute whether the sets generated exactly match"""
    pred = pred.split("\n")[0]
    gold_text = gold
    if gold_text == "Nothing.":
        return float(pred == "Nothing.")
    pred = pred.replace(".", "")
    gold_text = gold_text.replace(".", "")
    gold_set = set(gold_text.split(" is ")[-1].split(" and "))
    pred_set = set(pred.split(" is ")[-1].split(" and "))
    return float(gold_set == pred_set)


def absolute_value_difference(gold: str, pred: str) -> float:
    """Compute the absolute value of the difference between two numbers (provided as strings),
    or 0.0 if invalid input.
    """

    def maybe_int(text: str):
        """Parse int, ignoring commas in numbers."""
        try:
            val = int(text.replace(",", ""))
        except ValueError:
            return 0.0
        return val

    gold_val = maybe_int(gold)
    pred_val = maybe_int(pred)
    return abs(gold_val - pred_val)


def code_eval(gold: Tuple[str, Optional[Dict]], pred: str) -> float:
    """Evaluate Code Correctness on test examples."""
    assert gold[1] is not None  # gold[1]["canonical_solution"]
    # Warning: will execute machine generated code; need to sandbox before executing
    return float(code_metrics_helper.check_correctness(gold[1], pred, 3.0)["passed"])  # type: ignore


class BasicMetric(Metric):
    """
    Defines basic metrics which don't require domain knowledge.  This should be
    fairly comprehensive already, and we should try to use this as much as possible.
    If we need a different variant, try to generalize this or factor things out.
    It's possible we don't need to subclass this.
    `names` is a list of optional metrics to be specified by the user. Currently only `exact_match` is supported.
    """

    def __init__(self, names: List[str]):
        self.names: List[str] = names

    def compute_reference_metrics(
        self, adapter_spec: AdapterSpec, request_state: RequestState, metric_service: MetricService
    ) -> List[Stat]:
        """
        Setup:
        - Gold (correct references): G1 ... Gm
        - Predictions (completions): P1 ... Pk

        For each pair (G, P), we can define a ${score} (e.g., exact match, F1, BLEU).

        We define the following stats:
        - ${score}: max_i score(Gi, P1)
        - ${score}@k: max_{i,j} score(Gi, Pj)
        """

        def compute_metrics_helper(name: MetricName, score_func: Callable, group: Optional[str] = None,) -> List[Stat]:
            if name.name == "pass":  # Calculate pass@k for HumanEval from CodeScenario.
                score_func = cast(Callable[[Tuple[str, Optional[Dict]], str], float], score_func)  # Make mypy happy.
                code_golds = cast(List[CodeReference], golds)
                results = [score_func((gold.output, gold.test_cases), pred) for gold in code_golds for pred in preds]
                _len, _sum = len(results), int(sum(results))  # Cast to int to make type match.
                score_1 = pass_at_k_estimator(_len, _sum, 1)
                score_k = pass_at_k_estimator(_len, _sum, adapter_spec.num_outputs)
            elif name.name == "code_eval_acc":
                score_func = cast(Callable[[Tuple[str, Optional[Dict]], str], float], score_func)  # Make mypy happy.
                code_golds = cast(List[CodeReference], golds)
                score_1 = max(score_func((gold.output, gold.test_cases), preds[0]) for gold in code_golds)
                score_k = max(score_func((gold.output, gold.test_cases), pred) for gold in code_golds for pred in preds)
            else:
                score_func = cast(Callable[[str, str], float], score_func)  # Make mypy happy.
                score_1 = max(score_func(gold.output, preds[0]) for gold in golds)
                score_k = max(score_func(gold.output, pred) for gold in golds for pred in preds)

            return [
                Stat(name).add(score_1),
                Stat(replace(name, k=adapter_spec.num_outputs)).add(score_k),
            ]

        # maps each string metric name to its associated function
        metric_fn_mapping: Dict[str, Callable] = {
            "exact_match": exact_match,
            "match_upto_whitespace": match_upto_whitespace,
            "exact_match_indicator": exact_match_indicator,
            "exact_set_match": exact_set_match,
            "iou_set_match": iou_set_match,
<<<<<<< HEAD
            "f1_set_match": f1_set_match,
=======
            "math_equiv": is_equiv,
>>>>>>> 73e34d38
            "code_eval_acc": code_eval,
            "pass": code_eval,
            "f1_score": f1_score,
            "rouge-1": get_rouge_function("rouge1"),
            "rouge-2": get_rouge_function("rouge2"),
            "rouge-l": get_rouge_function("rougeL"),
            "bleu_1": bleu_1,
            "bleu_4": bleu_4,
            "absolute_value_difference": absolute_value_difference,
        }

        reference_metrics = []
        for metric_name in self.names:
            if metric_name in metric_fn_mapping:
                # Gold outputs
                golds = [reference for reference in request_state.instance.references if reference.is_correct]
                assert len(golds) > 0

                # Predicted outputs
                assert request_state.result is not None
                # TODO: Sort the predictions, or take them from the top tokens of the first completion
                #       https://github.com/stanford-crfm/benchmarking/issues/42
                preds = [completion.text.strip() for completion in request_state.result.completions]

                # Apply mapping if exists (e.g., for multiple-choice questions A -> Boston, B -> New York)
                if request_state.output_mapping is not None:
                    preds = [request_state.output_mapping.get(pred) for pred in preds]
                reference_metrics.extend(
                    compute_metrics_helper(MetricName(metric_name), metric_fn_mapping[metric_name])
                )

                perturbation: Optional[PerturbationDescription] = request_state.instance.perturbation
                if perturbation:
                    reference_metrics.extend(
                        compute_metrics_helper(
                            MetricName(metric_name, perturbation=perturbation), metric_fn_mapping[metric_name]
                        )
                    )
            else:
                raise NameError(f"{metric_name} is not in the list of metric functions.")
        return reference_metrics

    def compute_efficiency_metrics(
        self, adapter_spec: AdapterSpec, request_state: RequestState, metric_service: MetricService
    ) -> List[Stat]:
        """Compute efficiency metrics for both inference and training.
        For inference, we record both the actual runtime and an estimated idealized runtime
        for the given request with an optimized software implementation run on an A100 GPU,
        taking into account both the number of tokens in the prompt of the request, and the
        number of generated output tokens.
        For training, we report the estimated total metric tons of CO2 emitted to train the
        model. This is the same for each request."""
        assert request_state.result is not None
        # Compute efficiency metrics for inference.
        runtime: float = request_state.result.request_time

        # Compute total number of input and output tokens (in first sequence).
        # Fetch the right `Tokenizer` depending on the model defined in `AdapterSpec`
        # and calculate the number of tokens in the prompt.
        tokenizer_service: TokenizerService = metric_service
        tokenizer: Tokenizer = TokenizerFactory.get_tokenizer(adapter_spec.model, tokenizer_service)
        num_tokens_in_prompt: int = tokenizer.tokenize_and_count(request_state.request.prompt)

        sequence = request_state.result.completions[0]
        num_output_tokens: int = len(sequence.tokens)
        # Don't include prompt in number of generated tokens (e.g., for language modeling).
        if request_state.request.echo_prompt:
            num_output_tokens -= num_tokens_in_prompt
        assert num_output_tokens >= 0

        # The `inference_efficiency.json` file contains a `runtime_per_output_token` value
        # (the estimated runtime of generating one output token) and a
        # `runtime_for_input_tokens` dict (a mapping from various num_input_token values to
        # the estimated runtime of processing that many input tokens).
        # For example:
        # "openai/davinci": {
        #   "runtime_per_output_token": 0.08002311153903935,
        #   "runtime_for_input_tokens": {
        #     "1": 0.01592031502388136,
        #     "16": 0.01764758775115406,
        #     "32": 0.020374860478426838,
        #     ...
        #
        # These runtimes are generated by initializing Megatron with a model of the right
        # size, obtaining end-to-end generation times for different numbers of input
        # and output tokens, and then fitting a linear regression model to the
        # runtimes (slope is the runtime_per_output_token, processing time for generating
        # one token is the runtime_per_input_tokens for the corresponding num_input_tokens
        # value). Profiling code and logs, and code to fit the regression model is available
        # here: https://github.com/stanford-crfm/benchmarking_efficiency.
        with open(INFERENCE_EFFICIENCY_JSON_FILEPATH, "r") as f:
            inference_efficiency_dict = json.load(f)

        idealized_runtime: Optional[float]
        runtime_discrepancy: Optional[float]
        if request_state.request.model in inference_efficiency_dict:
            inference_efficiency_dict_for_model = inference_efficiency_dict[request_state.request.model]
            runtime_per_output_token: float = inference_efficiency_dict_for_model["runtime_per_output_token"]
            raw_runtimes_for_input_tokens: Dict[str, float] = inference_efficiency_dict_for_model[
                "runtime_for_input_tokens"
            ]
            runtimes_for_input_tokens: Dict[int, float] = {
                int(k): v for (k, v) in raw_runtimes_for_input_tokens.items()
            }
            runtime_for_input_tokens: Optional[float] = None
            # Find the smallest num_input_tokens larger than the number of tokens in the given prompt.
            for num_input_tokens in sorted(runtimes_for_input_tokens.keys()):
                if num_tokens_in_prompt <= num_input_tokens:
                    runtime_for_input_tokens = runtimes_for_input_tokens[num_input_tokens]
                    break

            if runtime_for_input_tokens is None:
                hlog(
                    f"WARNING: prompt with {num_tokens_in_prompt} tokens is larger than the largest prompt size "
                    f'in inference_efficiency_dict["{request_state.request.model}"]["runtime_for_input_tokens"]'
                )
                idealized_runtime = None
                runtime_discrepancy = None
            else:
                # Idealized runtime is sum of the runtime of encoding the input tokens, and the
                # runtime of generating `num_output_tokens` (`runtime_per_output_token` * (`num_output_tokens` - 1))
                # if number of output tokens is greater than 0, otherwise just `runtime_for_input_tokens`.
                idealized_runtime = runtime_for_input_tokens
                if num_output_tokens > 0:
                    idealized_runtime += runtime_per_output_token * (num_output_tokens - 1)

                runtime_discrepancy = runtime - idealized_runtime
        else:
            hlog(
                f"WARNING: tried to estimate idealized inference time for model {request_state.request.model} "
                "that is not in inference_efficiency_dict"
            )
            idealized_runtime = None
            runtime_discrepancy = None

        # Compute efficiency metrics for training.

        # We use estimated emitted CO2 during training (in tons of CO2) as a proxy metric
        # for training efficiency. We use reported metrics where applicable, otherwise
        # we estimate them from runtime information, type and number of hardware accelerators
        # used, region, etc.
        with open(TRAINING_EFFICIENCY_JSON_FILEPATH, "r") as f:
            training_efficiency_dict = json.load(f)

        training_co2_cost: Optional[float]
        if request_state.request.model in training_efficiency_dict:
            training_co2_cost = training_efficiency_dict[request_state.request.model]
        else:
            hlog(
                f"WARNING: tried to estimate training CO2 emissions for model {request_state.request.model} "
                "that is not in training_efficiency_dict"
            )
            training_co2_cost = None

        return [
            Stat(MetricName("num_tokens_in_prompt")).add(num_tokens_in_prompt),
            Stat(MetricName("inference_runtime")).add(runtime),
            Stat(MetricName("inference_idealized_runtime")).add(idealized_runtime),
            Stat(MetricName("inference_runtime_discrepancy")).add(runtime_discrepancy),
            Stat(MetricName("training_co2_cost")).add(training_co2_cost),
        ]

    def compute_language_modeling_metrics(
        self, adapter_spec: AdapterSpec, request_state: RequestState, metric_service: MetricService
    ) -> List[Stat]:
        """Compute the logprob and normalization factors for the first completion"""
        assert request_state.result is not None
        sequence = request_state.result.completions[0]

        # For LM, the prompt and the response should equal
        if adapter_spec.method == ADAPT_LANGUAGE_MODELING:
            assert (
                "".join([group["text"] for group in convert_tokens_to_text(sequence.tokens)])
                == request_state.request.prompt
            )

        pred_tokens = sequence.tokens[request_state.num_conditioning_tokens :]
        logprob, num_tokens, num_bytes = (
            sum(token.logprob for token in pred_tokens),
            len(pred_tokens),
            get_num_bytes(pred_tokens),
        )

        return [
            Stat(MetricName("logprob")).add(logprob),
            Stat(MetricName("num_tokens")).add(num_tokens),
            Stat(MetricName("num_bytes")).add(num_bytes),
        ]

    def evaluate_generation(
        self, adapter_spec: AdapterSpec, request_state: RequestState, metric_service: MetricService
    ) -> List[Stat]:
        """Compute the reference metrics and language modeling metrics"""
        metrics = []
        if len(request_state.instance.references) > 0:
            metrics.extend(self.compute_reference_metrics(adapter_spec, request_state, metric_service))

        metrics.extend(self.compute_language_modeling_metrics(adapter_spec, request_state, metric_service))
        metrics.extend(self.compute_efficiency_metrics(adapter_spec, request_state, metric_service))

        # Future: add F1, BLEU, etc.
        return metrics

    def evaluate_references(
        self, adapter_spec: AdapterSpec, reference_request_states: List[RequestState], metric_service: MetricService
    ) -> List[Stat]:
        """
        Setup: for each reference, we have a model score (log probability) and whether it's correct.
        We define the following metrics:
        - correct_rank: if we sort references by their logprobs, what is the ranking of the first correct reference.
        """
        # TODO: https://github.com/stanford-crfm/benchmarking/issues/45
        return []<|MERGE_RESOLUTION|>--- conflicted
+++ resolved
@@ -295,11 +295,8 @@
             "exact_match_indicator": exact_match_indicator,
             "exact_set_match": exact_set_match,
             "iou_set_match": iou_set_match,
-<<<<<<< HEAD
             "f1_set_match": f1_set_match,
-=======
             "math_equiv": is_equiv,
->>>>>>> 73e34d38
             "code_eval_acc": code_eval,
             "pass": code_eval,
             "f1_score": f1_score,
