--- conflicted
+++ resolved
@@ -378,6 +378,7 @@
                     )
                 else:
                     raise ValueError(f"Unknown request mode: {request_mode}")
+
                 request = Request(
                     model=self.adapter_spec.model,
                     prompt=prompt.text,
@@ -451,7 +452,6 @@
                 stop_sequences=self.adapter_spec.stop_sequences,
                 random=self.adapter_spec.random,
             )
-<<<<<<< HEAD
             request_state = RequestState(
                 instance=eval_instance,
                 reference_index=reference_index,
@@ -464,86 +464,6 @@
                 input_truncated=prompt.input_truncated,
             )
             request_states.append(request_state)
-=======
-            request_states = [
-                RequestState(
-                    instance=eval_instance,
-                    reference_index=None,
-                    request_mode=None,
-                    train_trial_index=self.train_trial_index,
-                    output_mapping=output_mapping,
-                    request=request,
-                    result=None,
-                    num_in_context_examples=prompt.num_in_context_examples,
-                    input_truncated=prompt.input_truncated,
-                )
-            ]
-        elif self.adapter_spec.method in [
-            ADAPT_MULTIPLE_CHOICE_SEPARATE_ORIGINAL,
-            ADAPT_MULTIPLE_CHOICE_SEPARATE_CALIBRATED,
-        ]:
-            request_states = []
-            for reference_index, reference in enumerate(eval_instance.references):
-                # Explanation for request_modes:
-                # - ADAPT_MULTIPLE_CHOICE_SEPARATE_ORIGINAL: each answer choice sentence is
-                # scored independently, where the score is the sentence probability
-                # normalized by sentence length.
-                # - ADAPT_MULTIPLE_CHOICE_SEPARATE_CALIBRATED: each answer choice sentence is
-                # scored independently, where the score is the sentence probability
-                # normalized by the unconditional sentence probability.
-                # Details refer to Section 2.4 of GPT-3 paper (https://arxiv.org/pdf/2005.14165.pdf))
-                if self.adapter_spec.method == ADAPT_MULTIPLE_CHOICE_SEPARATE_ORIGINAL:
-                    request_modes = ["original"]
-                elif self.adapter_spec.method == ADAPT_MULTIPLE_CHOICE_SEPARATE_CALIBRATED:
-                    request_modes = ["original", "calibration"]
-                else:
-                    raise ValueError(f"Unknown adapter method: {self.adapter_spec.method}")
-
-                for request_mode in request_modes:
-                    if request_mode == "original":
-                        prompt = self.construct_prompt(
-                            self.train_instances,
-                            eval_instance,
-                            include_output=True,
-                            reference_index=reference_index,
-                        )
-                    elif request_mode == "calibration":
-                        # For calibration purpose, we compute the logprobs of the reference
-                        # without train instances and the input question.
-                        eval_instance_calibration = replace(eval_instance, input="Answer:")
-                        prompt = self.construct_prompt(
-                            [],
-                            eval_instance_calibration,
-                            include_output=True,
-                            reference_index=reference_index,
-                        )
-                    else:
-                        raise ValueError(f"Unknown request mode: {request_mode}")
-                    request = Request(
-                        model=self.adapter_spec.model,
-                        prompt=prompt.text,
-                        num_completions=1,
-                        temperature=0,
-                        max_tokens=0,
-                        stop_sequences=[],
-                        echo_prompt=True,
-                    )
-                    request_state = RequestState(
-                        instance=eval_instance,
-                        reference_index=reference_index,
-                        request_mode=request_mode,
-                        train_trial_index=self.train_trial_index,
-                        output_mapping=None,
-                        request=request,
-                        result=None,
-                        num_in_context_examples=prompt.num_in_context_examples,
-                        input_truncated=prompt.input_truncated,
-                    )
-                    request_states.append(request_state)
-        else:
-            raise ValueError(f"Invalid method: {method}")
-
->>>>>>> 625caed9
         return request_states
 
     def construct_prompt(
@@ -603,12 +523,7 @@
         orig_train_instances_count: int = prompt.num_train_instances
         while prompt.num_train_instances > 0:
             if self.window_service.fits_within_context_window(
-<<<<<<< HEAD
                 text=prompt.text, expected_completion_token_length=self.adapter_spec.max_tokens,
-=======
-                text=prompt,
-                expected_completion_token_length=self.adapter_spec.max_tokens,
->>>>>>> 625caed9
             ):
                 removed_train_instances_count: int = orig_train_instances_count - prompt.num_train_instances
                 if removed_train_instances_count > 0:
@@ -882,9 +797,7 @@
             train_trial_index=train_trial_index,
         )
         results: List[List[RequestState]] = parallel_map(
-            processor.process,
-            eval_instances,
-            parallelism=parallelism,
+            processor.process, eval_instances, parallelism=parallelism,
         )
 
         # Print out prompts for one instance (useful for debugging)
