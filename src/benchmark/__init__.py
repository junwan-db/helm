--- conflicted
+++ resolved
@@ -28,14 +28,10 @@
 from . import blimp_scenario  # noqa
 from . import imdb_scenario  # noqa
 from . import dialogue_scenarios  # noqa
-<<<<<<< HEAD
 from . import bbq_scenario  # noqa
 from . import bold_scenario  # noqa
 from . import civil_comments_scenario  # noqa
-=======
 from . import dyck_language_scenario  # noqa
-
->>>>>>> c850e020
 
 # Metrics
 from . import basic_metrics  # noqa
