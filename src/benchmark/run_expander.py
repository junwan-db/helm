--- conflicted
+++ resolved
@@ -115,16 +115,10 @@
 # - r2: with perturbations [c, d, e]
 PERTURBATION_SPECS_DICT: Dict[str, Dict[str, List[PerturbationSpec]]] = {
     "extra_space": {"extra_space2": [extra_space(num_spaces=2)]},
-<<<<<<< HEAD
-    "misspelling": {"misspelling0.1": [misspelling(prob=0.1)]},
-    "misspelling_sweep": {f"misspelling{prob}": [misspelling(prob=prob)] for prob in [0, 0.1, 0.2, 0.3]},
-    "all": {"all": [extra_space(num_spaces=2), misspelling(prob=0.1)]},
-    "synonym": {"synonym0.5": [synonym(prob=0.5)]},
-=======
     "misspelling": {"misspelling0.05": [misspelling(prob=0.05)]},
     "misspelling_sweep": {f"misspelling{prob}": [misspelling(prob=prob)] for prob in [0, 0.05, 0.2, 0.5]},
     "all": {"all": [extra_space(num_spaces=2), misspelling(prob=0.05)]},
->>>>>>> 09be4463
+    "synonym": {"synonym0.5": [synonym(prob=0.5)]},
 }
 
 
